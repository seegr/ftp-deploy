import * as ftp from "basic-ftp";
import fs from "fs";
<<<<<<< HEAD
import { IFileList, IDiff, syncFileDescription, currentSyncFileVersion, IFtpDeployArgumentsWithDefaults } from "./types";
=======
import multiMatch from "multimatch";
import { FTPError, FTPResponse } from "basic-ftp";
import { Record, IFileList, IDiff, IFilePath, syncFileDescription, ErrorCode, IFtpDeployArguments, currentSyncFileVersion, IFtpDeployArgumentsWithDefaults, DiffResult } from "./types";
>>>>>>> d310f4d5
import { HashDiff } from "./HashDiff";
import { ILogger, retryRequest, ITimings } from "./utilities";
import prettyBytes from "pretty-bytes";
import { prettyError } from "./errorHandling";
import { FTPSyncProvider } from "./syncProvider";
import { getLocalFiles } from "./localFiles";

/**
 * Default excludes, ignores all git files and the node_modules folder
 */
export const excludeDefaults = [".git*", "**/.git*", ".git*/**", "**/.git*/**", "node_modules/**", "node_modules/**/*"];

async function downloadFileList(client: ftp.Client, logger: ILogger, path: string): Promise<IFileList> {
  // note: originally this was using a writable stream instead of a buffer file
  // basic-ftp doesn't seam to close the connection when using steams over some ftps connections. This appears to be dependent on the ftp server
  const tempFileNameHack = ".ftp-deploy-sync-server-state-buffer-file---delete.json";

  await retryRequest(logger, async () => await client.downloadTo(tempFileNameHack, path));

  const fileAsString = fs.readFileSync(tempFileNameHack, { encoding: "utf-8" });
  const fileAsObject = JSON.parse(fileAsString) as IFileList;

  fs.unlinkSync(tempFileNameHack);

  return fileAsObject;
}

export async function ensureDir(client: ftp.Client, logger: ILogger, timings: ITimings, folder: string): Promise<void> {
  timings.start("changingDir");
  logger.verbose(`  changing dir to ${folder}`);

  await retryRequest(logger, async () => await client.ensureDir(folder));

  logger.verbose(`  dir changed`);
  timings.stop("changingDir");
}

function createLocalState(localFiles: IFileList, logger: ILogger, args: IFtpDeployArgumentsWithDefaults): void {
  logger.verbose(`Creating local state at ${args["local-dir"]}${args["state-name"]}`);
  fs.writeFileSync(`${args["local-dir"]}${args["state-name"]}`, JSON.stringify(localFiles, undefined, 4), { encoding: "utf8" });
  logger.verbose("Local state created");
}

async function connect(client: ftp.Client, args: IFtpDeployArgumentsWithDefaults, logger: ILogger) {
  let secure: boolean | "implicit" = false;
  if (args.protocol === "ftps") {
    secure = true;
  }
  else if (args.protocol === "ftps-legacy") {
    secure = "implicit";
  }

  client.ftp.verbose = args["log-level"] === "verbose";

  const rejectUnauthorized = args.security === "strict";

  try {
    await client.access({
      host: args.server,
      user: args.username,
      password: args.password,
      port: args.port,
      secure: secure,
      secureOptions: {
        rejectUnauthorized: rejectUnauthorized
      }
    });
  }
  catch (error) {
    logger.all("Failed to connect, are you sure your server works via FTP or FTPS? Users sometimes get this error when the server only supports SFTP.");
    throw error;
  }

  if (args["log-level"] === "verbose") {
    client.trackProgress(info => {
      logger.verbose(`${info.type} progress for "${info.name}". Progress: ${info.bytes} bytes of ${info.bytesOverall} bytes`);
    });
  }
}

async function getServerFiles(client: ftp.Client, logger: ILogger, timings: ITimings, args: IFtpDeployArgumentsWithDefaults): Promise<IFileList> {
  try {
    await ensureDir(client, logger, timings, args["server-dir"]);

    if (args["dangerous-clean-slate"]) {
      logger.all(`----------------------------------------------------------------`);
      logger.all("🗑️ Removing all files on the server because 'dangerous-clean-slate' was set, this will make the deployment very slow...");
      await client.clearWorkingDir();
      logger.all("Clear complete");

      throw new Error("nope");
    }

    const serverFiles = await downloadFileList(client, logger, args["state-name"]);
    logger.all(`----------------------------------------------------------------`);
    logger.all(`Last published on 📅 ${new Date(serverFiles.generatedTime).toLocaleDateString(undefined, { weekday: "long", year: "numeric", month: "long", day: "numeric", hour: "numeric", minute: "numeric" })}`);

    return serverFiles;
  }
  catch (error) {
    logger.all(`----------------------------------------------------------------`);
    logger.all(`No file exists on the server "${args["server-dir"] + args["state-name"]}" - this must be your first publish! 🎉`);
    logger.all(`The first publish will take a while... but once the initial sync is done only differences are published!`);
    logger.all(`If you get this message and its NOT your first publish, something is wrong.`);

    // set the server state to nothing, because we don't know what the server state is
    return {
      description: syncFileDescription,
      version: currentSyncFileVersion,
      generatedTime: new Date().getTime(),
      data: [],
    };
  }
}

export async function deploy(args: IFtpDeployArgumentsWithDefaults, logger: ILogger, timings: ITimings): Promise<void> {
  timings.start("total");

  // header
  logger.all(`----------------------------------------------------------------`);
  logger.all(`🚀 Thanks for using ftp-deploy. Let's deploy some stuff!   `);
  logger.all(`----------------------------------------------------------------`);
  logger.all(`If you found this project helpful, please support it`);
  logger.all(`by giving it a ⭐ on Github --> https://github.com/SamKirkland/FTP-Deploy-Action`);
  logger.all(`or add a badge 🏷️ to your projects readme --> https://github.com/SamKirkland/FTP-Deploy-Action#badge`);

  timings.start("hash");
  const localFiles = await getLocalFiles(args);
  timings.stop("hash");

  createLocalState(localFiles, logger, args);

  const client = new ftp.Client();

  global.reconnect = async function () {
    timings.start("connecting");
    await connect(client, args, logger);
    timings.stop("connecting");
  }


  let totalBytesUploaded = 0;
  try {
    await global.reconnect();

    const serverFiles = await getServerFiles(client, logger, timings, args);

    timings.start("logging");
    const diffTool: IDiff = new HashDiff();
    const diffs = diffTool.getDiffs(localFiles, serverFiles, logger);
    timings.stop("logging");

    totalBytesUploaded = diffs.sizeUpload + diffs.sizeReplace;

    timings.start("upload");
    try {
      const syncProvider = new FTPSyncProvider(client, logger, timings, args["local-dir"], args["server-dir"], args["state-name"], args["dry-run"]);
      await syncProvider.syncLocalToServer(diffs);
    }
    finally {
      timings.stop("upload");
    }
  }
  catch (error) {
    prettyError(logger, args, error);
    throw error;
  }
  finally {
    client.close();
    timings.stop("total");
  }


  const uploadSpeed = prettyBytes(totalBytesUploaded / (timings.getTime("upload") / 1000));

  // footer
  logger.all(`----------------------------------------------------------------`);
  logger.all(`Time spent hashing:               ${timings.getTimeFormatted("hash")}`);
  logger.all(`Time spent connecting to server:  ${timings.getTimeFormatted("connecting")}`);
  logger.all(`Time spent deploying:             ${timings.getTimeFormatted("upload")} (${uploadSpeed}/second)`);
  logger.all(`  - changing dirs:                ${timings.getTimeFormatted("changingDir")}`);
  logger.all(`  - logging:                      ${timings.getTimeFormatted("logging")}`);
  logger.all(`----------------------------------------------------------------`);
  logger.all(`Total time:                       ${timings.getTimeFormatted("total")}`);
  logger.all(`----------------------------------------------------------------`);
}<|MERGE_RESOLUTION|>--- conflicted
+++ resolved
@@ -1,23 +1,97 @@
 import * as ftp from "basic-ftp";
+import readdir, { Stats } from "@jsdevtools/readdir-enhanced";
+import crypto from "crypto";
 import fs from "fs";
-<<<<<<< HEAD
-import { IFileList, IDiff, syncFileDescription, currentSyncFileVersion, IFtpDeployArgumentsWithDefaults } from "./types";
-=======
 import multiMatch from "multimatch";
 import { FTPError, FTPResponse } from "basic-ftp";
 import { Record, IFileList, IDiff, IFilePath, syncFileDescription, ErrorCode, IFtpDeployArguments, currentSyncFileVersion, IFtpDeployArgumentsWithDefaults, DiffResult } from "./types";
->>>>>>> d310f4d5
 import { HashDiff } from "./HashDiff";
-import { ILogger, retryRequest, ITimings } from "./utilities";
+import { pluralize, Timings, Logger, ILogger, retryRequest } from "./utilities";
 import prettyBytes from "pretty-bytes";
 import { prettyError } from "./errorHandling";
-import { FTPSyncProvider } from "./syncProvider";
-import { getLocalFiles } from "./localFiles";
 
 /**
  * Default excludes, ignores all git files and the node_modules folder
  */
-export const excludeDefaults = [".git*", "**/.git*", ".git*/**", "**/.git*/**", "node_modules/**", "node_modules/**/*"];
+export const excludeDefaults = [".git*", ".git*/**", "node_modules/**", "node_modules/**/*"];
+
+async function fileHash(filename: string, algorithm: "md5" | "sha1" | "sha256" | "sha512"): Promise<string> {
+  return new Promise((resolve, reject) => {
+    // Algorithm depends on availability of OpenSSL on platform
+    // Another algorithms: "sha1", "md5", "sha256", "sha512" ...
+    let shasum = crypto.createHash(algorithm);
+    try {
+      let s = fs.createReadStream(filename);
+      s.on("data", function (data: any) {
+        shasum.update(data)
+      });
+
+      s.on("error", function (error) {
+        reject(error);
+      });
+
+      // making digest
+      s.on("end", function () {
+        const hash = shasum.digest("hex")
+        return resolve(hash);
+      });
+    } catch (error) {
+      return reject("calc fail");
+    }
+  });
+}
+
+function applyExcludeFilter(stat: Stats, args: IFtpDeployArgumentsWithDefaults) {
+  // match exclude, return immediatley
+  if (args.exclude.length > 0) {
+    const excludeMatch = multiMatch(stat.path, args.exclude, { matchBase: true, dot: true });
+
+    if (excludeMatch.length > 0) {
+      return false;
+    }
+  }
+
+  return true;
+}
+
+export async function getLocalFiles(args: IFtpDeployArgumentsWithDefaults): Promise<IFileList> {
+  const files = await readdir.async(args["local-dir"], { deep: true, stats: true, sep: "/", filter: (stat) => applyExcludeFilter(stat, args) });
+  const records: Record[] = [];
+
+  for (let stat of files) {
+    if (stat.isDirectory()) {
+      records.push({
+        type: "folder",
+        name: stat.path,
+        size: undefined
+      });
+
+      continue;
+    }
+
+    if (stat.isFile()) {
+      records.push({
+        type: "file",
+        name: stat.path,
+        size: stat.size,
+        hash: await fileHash(args["local-dir"] + stat.path, "sha256")
+      });
+
+      continue;
+    }
+
+    if (stat.isSymbolicLink()) {
+      console.warn("This script is currently unable to handle symbolic links - please add a feature request if you need this");
+    }
+  }
+
+  return {
+    description: syncFileDescription,
+    version: currentSyncFileVersion,
+    generatedTime: new Date().getTime(),
+    data: records
+  };
+}
 
 async function downloadFileList(client: ftp.Client, logger: ILogger, path: string): Promise<IFileList> {
   // note: originally this was using a writable stream instead of a buffer file
@@ -34,7 +108,39 @@
   return fileAsObject;
 }
 
-export async function ensureDir(client: ftp.Client, logger: ILogger, timings: ITimings, folder: string): Promise<void> {
+
+/**
+ * Converts a file path (ex: "folder/otherfolder/file.txt") to an array of folder and a file path
+ * @param fullPath 
+ */
+function getFileBreadcrumbs(fullPath: string): IFilePath {
+  // todo see if this regex will work for nonstandard folder names
+  // todo what happens if the path is relative to the root dir? (starts with /)
+  const pathSplit = fullPath.split("/");
+  const file = pathSplit?.pop() ?? ""; // get last item
+  const folders = pathSplit.filter(folderName => folderName != "");
+
+  return {
+    folders: folders.length === 0 ? null : folders,
+    file: file === "" ? null : file
+  };
+}
+
+/**
+ * Navigates up {dirCount} number of directories from the current working dir
+ */
+async function upDir(client: ftp.Client, logger: ILogger, dirCount: number | null | undefined): Promise<void> {
+  if (typeof dirCount !== "number") {
+    return;
+  }
+
+  // navigate back to the starting folder
+  for (let i = 0; i < dirCount; i++) {
+    await retryRequest(logger, async () => await client.cdup());
+  }
+}
+
+async function ensureDir(client: ftp.Client, logger: ILogger, timings: Timings, folder: string): Promise<void> {
   timings.start("changingDir");
   logger.verbose(`  changing dir to ${folder}`);
 
@@ -42,6 +148,105 @@
 
   logger.verbose(`  dir changed`);
   timings.stop("changingDir");
+}
+
+/**
+ * 
+ * @param client ftp client
+ * @param file file can include folder(s)
+ * Note working dir is modified and NOT reset after upload
+ * For now we are going to reset it - but this will be removed for performance
+ */
+async function uploadFile(client: ftp.Client, basePath: string, filePath: string, logger: ILogger, type: "upload" | "replace" = "upload", dryRun: boolean): Promise<void> {
+  const typePresent = type === "upload" ? "uploading" : "replacing";
+  const typePast = type === "upload" ? "uploaded" : "replaced";
+  logger.all(`${typePresent} "${filePath}"`);
+
+  if (dryRun === false) {
+    await retryRequest(logger, async () => await client.uploadFrom(basePath + filePath, filePath));
+  }
+
+  logger.verbose(`  file ${typePast}`);
+}
+
+async function createFolder(client: ftp.Client, folderPath: string, logger: ILogger, timings: Timings, dryRun: boolean): Promise<void> {
+  logger.all(`creating folder "${folderPath + "/"}"`);
+
+  if (dryRun === true) {
+    return;
+  }
+
+  const path = getFileBreadcrumbs(folderPath + "/");
+
+  if (path.folders === null) {
+    logger.verbose(`  no need to change dir`);
+  }
+  else {
+    await ensureDir(client, logger, timings, path.folders.join("/"));
+  }
+
+  // navigate back to the root folder
+  await upDir(client, logger, path.folders?.length);
+
+  logger.verbose(`  completed`);
+}
+
+async function removeFolder(client: ftp.Client, folderPath: string, logger: ILogger, dryRun: boolean): Promise<void> {
+  logger.all(`removing folder "${folderPath + "/"}"`);
+
+  const path = getFileBreadcrumbs(folderPath + "/");
+
+  if (path.folders === null) {
+    logger.verbose(`  no need to change dir`);
+  }
+  else {
+    try {
+      logger.verbose(`  removing folder "${path.folders.join("/") + "/"}"`);
+      if (dryRun === false) {
+        await retryRequest(logger, async () => await client.removeDir(path.folders!.join("/") + "/"));
+      }
+    }
+    catch (e) {
+      let error = e as FTPResponse;
+
+      if (error.code === ErrorCode.FileNotFoundOrNoAccess) {
+        logger.verbose(`  could not remove folder. It doesn't exist!`);
+      }
+      else {
+        // unknown error
+        throw error;
+      }
+    }
+  }
+
+  // navigate back to the root folder
+  await upDir(client, logger, path.folders?.length);
+
+  logger.verbose(`  completed`);
+}
+
+async function removeFile(client: ftp.Client, basePath: string, filePath: string, logger: ILogger, dryRun: boolean): Promise<void> {
+  logger.all(`removing ${filePath}...`);
+
+  try {
+    if (dryRun === false) {
+      await retryRequest(logger, async () => await client.remove(basePath + filePath));
+    }
+    logger.verbose(`  file removed`);
+  }
+  catch (e) {
+    let error = e as FTPResponse;
+
+    if (error.code === ErrorCode.FileNotFoundOrNoAccess) {
+      logger.verbose(`  could not remove file. It doesn't exist!`);
+    }
+    else {
+      // unknown error
+      throw error;
+    }
+  }
+
+  logger.verbose(`  completed`);
 }
 
 function createLocalState(localFiles: IFileList, logger: ILogger, args: IFtpDeployArgumentsWithDefaults): void {
@@ -63,22 +268,16 @@
 
   const rejectUnauthorized = args.security === "strict";
 
-  try {
-    await client.access({
-      host: args.server,
-      user: args.username,
-      password: args.password,
-      port: args.port,
-      secure: secure,
-      secureOptions: {
-        rejectUnauthorized: rejectUnauthorized
-      }
-    });
-  }
-  catch (error) {
-    logger.all("Failed to connect, are you sure your server works via FTP or FTPS? Users sometimes get this error when the server only supports SFTP.");
-    throw error;
-  }
+  await client.access({
+    host: args.server,
+    user: args.username,
+    password: args.password,
+    port: args.port,
+    secure: secure,
+    secureOptions: {
+      rejectUnauthorized: rejectUnauthorized
+    }
+  });
 
   if (args["log-level"] === "verbose") {
     client.trackProgress(info => {
@@ -87,7 +286,7 @@
   }
 }
 
-async function getServerFiles(client: ftp.Client, logger: ILogger, timings: ITimings, args: IFtpDeployArgumentsWithDefaults): Promise<IFileList> {
+async function getServerFiles(client: ftp.Client, logger: ILogger, timings: Timings, args: IFtpDeployArgumentsWithDefaults): Promise<IFileList> {
   try {
     await ensureDir(client, logger, timings, args["server-dir"]);
 
@@ -106,7 +305,7 @@
 
     return serverFiles;
   }
-  catch (error) {
+  catch (e) {
     logger.all(`----------------------------------------------------------------`);
     logger.all(`No file exists on the server "${args["server-dir"] + args["state-name"]}" - this must be your first publish! 🎉`);
     logger.all(`The first publish will take a while... but once the initial sync is done only differences are published!`);
@@ -122,7 +321,84 @@
   }
 }
 
-export async function deploy(args: IFtpDeployArgumentsWithDefaults, logger: ILogger, timings: ITimings): Promise<void> {
+function getDefaultSettings(withoutDefaults: IFtpDeployArguments): IFtpDeployArgumentsWithDefaults {
+  if (withoutDefaults["local-dir"] !== undefined) {
+    if (!withoutDefaults["local-dir"].endsWith("/")) {
+      throw new Error("local-dir should be a folder (must end with /)");
+    }
+  }
+  if (withoutDefaults["server-dir"] !== undefined) {
+    if (!withoutDefaults["server-dir"].endsWith("/")) {
+      throw new Error("server-dir should be a folder (must end with /)");
+    }
+  }
+
+  return {
+    "server": withoutDefaults.server,
+    "username": withoutDefaults.username,
+    "password": withoutDefaults.password,
+    "port": withoutDefaults.port ?? 21,
+    "protocol": withoutDefaults.protocol ?? "ftp",
+    "local-dir": withoutDefaults["local-dir"] ?? "./",
+    "server-dir": withoutDefaults["server-dir"] ?? "./",
+    "state-name": withoutDefaults["state-name"] ?? ".ftp-deploy-sync-state.json",
+    "dry-run": withoutDefaults["dry-run"] ?? false,
+    "dangerous-clean-slate": withoutDefaults["dangerous-clean-slate"] ?? false,
+    "exclude": withoutDefaults.exclude ?? excludeDefaults,
+    "log-level": withoutDefaults["log-level"] ?? "standard",
+    "security": withoutDefaults.security ?? "loose",
+  };
+}
+
+async function syncLocalToServer(client: ftp.Client, diffs: DiffResult, logger: ILogger, timings: Timings, args: IFtpDeployArgumentsWithDefaults): Promise<any> {
+  const totalCount = diffs.delete.length + diffs.upload.length + diffs.replace.length;
+
+  logger.all(`----------------------------------------------------------------`);
+  logger.all(`Making changes to ${totalCount} ${pluralize(totalCount, "file", "files")} to sync server state`);
+  logger.all(`Uploading: ${prettyBytes(diffs.sizeUpload)} -- Deleting: ${prettyBytes(diffs.sizeDelete)} -- Replacing: ${prettyBytes(diffs.sizeReplace)}`);
+  logger.all(`----------------------------------------------------------------`);
+
+  const basePath = args["local-dir"];
+
+  // create new folders
+  for (const file of diffs.upload.filter(item => item.type === "folder")) {
+    await createFolder(client, file.name, logger, timings, args["dry-run"]);
+  }
+
+  // upload new files
+  for (const file of diffs.upload.filter(item => item.type === "file").filter(item => item.name !== args["state-name"])) {
+    await uploadFile(client, basePath, file.name, logger, "upload", args["dry-run"]);
+  }
+
+  // replace new files
+  for (const file of diffs.replace.filter(item => item.type === "file").filter(item => item.name !== args["state-name"])) {
+    // note: FTP will replace old files with new files. We run replacements after uploads to limit downtime
+    await uploadFile(client, basePath, file.name, logger, "replace", args["dry-run"]);
+  }
+
+  // delete old files
+  for (const file of diffs.delete.filter(item => item.type === "file")) {
+    await removeFile(client, basePath, file.name, logger, args["dry-run"]);
+  }
+
+  // delete old folders
+  for (const file of diffs.delete.filter(item => item.type === "folder")) {
+    await removeFolder(client, file.name, logger, args["dry-run"]);
+  }
+
+  logger.all(`----------------------------------------------------------------`);
+  logger.all(`🎉 Sync complete. Saving current server state to "${args["server-dir"] + args["state-name"]}"`);
+  if (args["dry-run"] === false) {
+    await retryRequest(logger, async () => await client.uploadFrom(args["local-dir"] + args["state-name"], args["state-name"]));
+  }
+}
+
+
+export async function deploy(deployArgs: IFtpDeployArguments): Promise<void> {
+  const args = getDefaultSettings(deployArgs);
+  const logger = new Logger(args["log-level"]);
+  const timings = new Timings();
+
   timings.start("total");
 
   // header
@@ -152,23 +428,42 @@
   try {
     await global.reconnect();
 
-    const serverFiles = await getServerFiles(client, logger, timings, args);
-
-    timings.start("logging");
-    const diffTool: IDiff = new HashDiff();
-    const diffs = diffTool.getDiffs(localFiles, serverFiles, logger);
-    timings.stop("logging");
-
-    totalBytesUploaded = diffs.sizeUpload + diffs.sizeReplace;
-
-    timings.start("upload");
     try {
-      const syncProvider = new FTPSyncProvider(client, logger, timings, args["local-dir"], args["server-dir"], args["state-name"], args["dry-run"]);
-      await syncProvider.syncLocalToServer(diffs);
-    }
-    finally {
-      timings.stop("upload");
-    }
+      const serverFiles = await getServerFiles(client, logger, timings, args);
+
+      timings.start("logging");
+      const diffTool: IDiff = new HashDiff();
+      const diffs = diffTool.getDiffs(localFiles, serverFiles, logger);
+      timings.stop("logging");
+
+      totalBytesUploaded = diffs.sizeUpload + diffs.sizeReplace;
+
+      timings.start("upload");
+      try {
+        await syncLocalToServer(client, diffs, logger, timings, args);
+      }
+      catch (e) {
+        if (e.code === ErrorCode.FileNameNotAllowed) {
+          logger.all("Error 553 FileNameNotAllowed, you don't have access to upload that file");
+        }
+        logger.all(e);
+
+        throw e;
+      }
+      finally {
+        timings.stop("upload");
+      }
+
+    }
+    catch (error) {
+      const ftpError = error as FTPError;
+      if (ftpError.code === ErrorCode.FileNotFoundOrNoAccess) {
+        logger.all("Couldn't find file");
+      }
+
+      logger.all(ftpError);
+    }
+
   }
   catch (error) {
     prettyError(logger, args, error);
